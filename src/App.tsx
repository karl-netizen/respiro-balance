
import React, { useEffect, lazy } from 'react';
import { BrowserRouter as Router, Route, Routes } from 'react-router-dom';
import { QueryClient, QueryClientProvider } from '@tanstack/react-query';
import { AuthProvider } from '@/hooks/useAuth.tsx';
import { NotificationsProvider } from '@/context/NotificationsProvider';
import { FocusProvider } from '@/context/FocusProvider';
import { UserPreferencesProvider } from '@/context/UserPreferencesProvider';
import { SubscriptionProvider } from '@/components/subscription/SubscriptionProvider';
import { NavigationHistoryProvider } from '@/context/NavigationHistoryProvider';
import { ThemeProvider } from 'next-themes';
import { Toaster } from 'sonner';
import Header from '@/components/Header';
import Footer from '@/components/Footer';
import ErrorBoundary from '@/components/ErrorBoundary';
import { LoadingMonitor } from '@/components/LoadingMonitor';
import HomePage from '@/pages/HomePage';
import LandingPage from '@/pages/LandingPage';
import LoginPage from '@/pages/LoginPage';
import RegisterPage from '@/pages/RegisterPage';
import ForgotPasswordPage from '@/pages/ForgotPasswordPage';
import ResetPasswordPage from '@/pages/ResetPasswordPage';
import ProfilePage from '@/pages/ProfilePage';
import SettingsPage from '@/pages/SettingsPage';
import SystemDashboardPage from '@/pages/SystemDashboardPage';
import Meditate from '@/pages/Meditate';
import BiofeedbackPage from '@/pages/BiofeedbackPage';
import SubscriptionPage from '@/pages/SubscriptionPage';
import PremiumPlusPage from '@/pages/PremiumPlusPage';
import SocialPage from '@/pages/SocialPage';
import MeditateAdvanced from '@/pages/MeditateAdvanced';
import PremiumProPage from '@/pages/PremiumProPage';
import UserJourneyTestingPage from '@/pages/UserJourneyTestingPage';
import MeditationLibrary from '@/pages/MeditationLibrary';
import MeditationAudioManagement from '@/pages/MeditationAudioManagement';
import MeditationSessionPage from '@/pages/MeditationSessionPage';
import Breathe from '@/pages/Breathe';
import MorningRitual from '@/pages/MorningRitual';
import WorkLifeBalance from '@/pages/WorkLifeBalance';
import Progress from '@/pages/Progress';
import FocusPage from '@/pages/FocusPage';
import HelpPage from '@/pages/HelpPage';
import ContactPage from '@/pages/ContactPage';
import PrivacyPage from '@/pages/PrivacyPage';
import TermsPage from '@/pages/TermsPage';

// Lazy-loaded demo components
const PerformanceDemo = lazy(() => import('@/components/performance/PerformanceDemo'));
const AIPersonalizationDemo = lazy(() => import('@/components/ai-personalization/AIPersonalizationDemo'));
const SecuritySystemDemo = lazy(() => import('@/components/security/SecuritySystemDemo'));
const SecureFormsDemo = lazy(() => import('@/components/security/SecureFormsDemo'));
const AdvancedSecurityDemo = lazy(() => import('@/components/security/advanced/AdvancedSecurityDemo'));
import { ComprehensiveTestingDemo } from '@/test/demo/comprehensive-testing-demo';
import { TestingFrameworkSummary } from '@/test/demo/testing-framework-summary';
import OnboardingPage from '@/pages/Onboarding';
import SimpleAuthPage from '@/pages/SimpleAuthPage';
import { MobilePWASetup } from '@/components/mobile/MobilePWASetup';
import { usePerformanceMonitoring } from '@/hooks/usePerformanceMonitoring';
import { useOnboarding } from '@/hooks/useOnboarding';
import { useAuth } from '@/hooks/useAuth';

// Global error handler for unhandled promise rejections
window.addEventListener('unhandledrejection', (event) => {
  console.error('Unhandled promise rejection:', event.reason);
  event.preventDefault();
});

const queryClient = new QueryClient({
  defaultOptions: {
    queries: {
      staleTime: 1000 * 60 * 5, // 5 minutes
      retry: 2,
      refetchOnWindowFocus: false,
    },
    mutations: {
      retry: 1,
    },
  },
});

function App() {
  usePerformanceMonitoring();
  
  return (
    <ErrorBoundary level="global" onError={(error, errorInfo) => {
      console.error('Global error boundary:', error, errorInfo);
    }}>
      <QueryClientProvider client={queryClient}>
        <AuthProvider>
          <AppContent />
        </AuthProvider>
      </QueryClientProvider>
    </ErrorBoundary>
  );
}

function AppContent() {
  const { user, isLoading: authLoading } = useAuth();
  const { hasCompletedOnboarding, isLoading: onboardingLoading } = useOnboarding();

  // Show loading while checking auth and onboarding status
  if (authLoading || (user && onboardingLoading)) {
    return (
      <div className="min-h-screen bg-background flex items-center justify-center">
        <div className="text-center">
          <div className="animate-spin h-8 w-8 border-4 border-primary border-t-transparent rounded-full mx-auto mb-4"></div>
          <p className="text-muted-foreground">Loading...</p>
        </div>
      </div>
    );
  }

  // Redirect authenticated users to onboarding if not completed
  if (user && !hasCompletedOnboarding) {
    return (
      <NotificationsProvider>
        <FocusProvider>
          <UserPreferencesProvider>
            <SubscriptionProvider>
              <ThemeProvider defaultTheme="system" storageKey="respiro-ui-theme">
                <Router>
                  <NavigationHistoryProvider>
                    <div className="min-h-screen bg-background font-sans antialiased">
                      <OnboardingPage />
                      <MobilePWASetup />
                      <LoadingMonitor />
                      <Toaster />
                    </div>
                  </NavigationHistoryProvider>
                </Router>
              </ThemeProvider>
            </SubscriptionProvider>
          </UserPreferencesProvider>
        </FocusProvider>
      </NotificationsProvider>
    );
  }

  return (
    <NotificationsProvider>
      <FocusProvider>
        <UserPreferencesProvider>
          <SubscriptionProvider>
            <ThemeProvider defaultTheme="system" storageKey="respiro-ui-theme">
              <Router>
                <NavigationHistoryProvider>
                  <div className="min-h-screen bg-background font-sans antialiased">
                    <Header />
                    
                    {/* Mobile PWA Setup */}
                    <MobilePWASetup />
                    
                    {/* Loading Performance Monitor */}
                    <LoadingMonitor />
                    
                    <main className="flex-1">
                      <Routes>
                        <Route path="/" element={<LandingPage />} />
                        <Route path="/landing" element={<LandingPage />} />
                        <Route path="/onboarding" element={<OnboardingPage />} />
                        <Route path="/dashboard" element={<HomePage />} />
                        <Route path="/register" element={<RegisterPage />} />
                        <Route path="/login" element={<LoginPage />} />
                        <Route path="/auth" element={user ? <HomePage /> : <SimpleAuthPage />} />
                        <Route path="/forgot-password" element={<ForgotPasswordPage />} />
                        <Route path="/reset-password" element={<ResetPasswordPage />} />
                        <Route path="/profile" element={<ProfilePage />} />
                        <Route path="/account" element={<ProfilePage />} />
                        <Route path="/settings" element={<SettingsPage />} />
                        <Route path="/meditate" element={<Meditate />} />
                        <Route path="/system" element={<SystemDashboardPage />} />
                        <Route path="/meditation" element={<MeditationLibrary />} />
                        <Route path="/biofeedback" element={<BiofeedbackPage />} />
                        <Route path="/subscription" element={<SubscriptionPage />} />
                        <Route path="/premium-plus" element={<PremiumPlusPage />} />
                        <Route path="/social" element={<SocialPage />} />
                        <Route path="/meditate-advanced" element={<MeditateAdvanced />} />
                        <Route path="/premium-pro" element={<PremiumProPage />} />
                        <Route path="/testing" element={<UserJourneyTestingPage />} />
                        <Route path="/meditation/audio-management" element={<MeditationAudioManagement />} />
                        <Route path="/meditate/session/:sessionId" element={<MeditationSessionPage />} />
                        <Route path="/breathe" element={<Breathe />} />
                        <Route path="/morning-ritual" element={<MorningRitual />} />
                        <Route path="/work-life-balance" element={<WorkLifeBalance />} />
                        <Route path="/progress" element={<Progress />} />
                        <Route path="/focus" element={<FocusPage />} />
                        <Route path="/help" element={<HelpPage />} />
                        <Route path="/contact" element={<ContactPage />} />
                        <Route path="/privacy" element={<PrivacyPage />} />
                        <Route path="/terms" element={<TermsPage />} />
<<<<<<< HEAD
                        <Route path="/performance-demo" element={
                          <React.Suspense fallback={<div className="flex items-center justify-center min-h-screen"><div className="animate-spin h-8 w-8 border-4 border-primary border-t-transparent rounded-full"></div></div>}>
                            <PerformanceDemo />
                          </React.Suspense>
                        } />
                        <Route path="/ai-personalization" element={
                          <React.Suspense fallback={<div className="flex items-center justify-center min-h-screen"><div className="animate-spin h-8 w-8 border-4 border-primary border-t-transparent rounded-full"></div></div>}>
                            <AIPersonalizationDemo />
                          </React.Suspense>
                        } />
                        <Route path="/security-demo" element={
                          <React.Suspense fallback={<div className="flex items-center justify-center min-h-screen"><div className="animate-spin h-8 w-8 border-4 border-primary border-t-transparent rounded-full"></div></div>}>
                            <SecuritySystemDemo />
                          </React.Suspense>
                        } />
                        <Route path="/secure-forms" element={
                          <React.Suspense fallback={<div className="flex items-center justify-center min-h-screen"><div className="animate-spin h-8 w-8 border-4 border-primary border-t-transparent rounded-full"></div></div>}>
                            <SecureFormsDemo />
                          </React.Suspense>
                        } />
                        <Route path="/advanced-security" element={
                          <React.Suspense fallback={<div className="flex items-center justify-center min-h-screen"><div className="animate-spin h-8 w-8 border-4 border-primary border-t-transparent rounded-full"></div></div>}>
                            <AdvancedSecurityDemo />
                          </React.Suspense>
                        } />
                        <Route path="/testing-demo" element={<ComprehensiveTestingDemo />} />
                        <Route path="/testing-summary" element={<TestingFrameworkSummary />} />
                        <Route path="/enhanced-work-life" element={React.createElement(React.lazy(() => import('@/examples/EnhancedWorkLifeExample').then(m => ({ default: m.EnhancedWorkLifeExample }))))} />
=======
                        <Route path="/performance-demo" element={<PerformanceDemo />} />
                        <Route path="/ai-personalization" element={<AIPersonalizationDemo />} />
                        <Route path="/security-demo" element={<SecuritySystemDemo />} />
                        <Route path="/secure-forms" element={<SecureFormsDemo />} />
                        <Route path="/advanced-security" element={<AdvancedSecurityDemo />} />
                        <Route path="/testing-demo" element={<ComprehensiveTestingDemo />} />
                        <Route path="/testing-summary" element={<TestingFrameworkSummary />} />
>>>>>>> 815729df
                      </Routes>
                    </main>
                    
                    <Footer />
                    <Toaster />
                  </div>
                </NavigationHistoryProvider>
              </Router>
            </ThemeProvider>
          </SubscriptionProvider>
        </UserPreferencesProvider>
      </FocusProvider>
    </NotificationsProvider>
  );
}

export default App;<|MERGE_RESOLUTION|>--- conflicted
+++ resolved
@@ -188,7 +188,7 @@
                         <Route path="/contact" element={<ContactPage />} />
                         <Route path="/privacy" element={<PrivacyPage />} />
                         <Route path="/terms" element={<TermsPage />} />
-<<<<<<< HEAD
+
                         <Route path="/performance-demo" element={
                           <React.Suspense fallback={<div className="flex items-center justify-center min-h-screen"><div className="animate-spin h-8 w-8 border-4 border-primary border-t-transparent rounded-full"></div></div>}>
                             <PerformanceDemo />
@@ -217,15 +217,7 @@
                         <Route path="/testing-demo" element={<ComprehensiveTestingDemo />} />
                         <Route path="/testing-summary" element={<TestingFrameworkSummary />} />
                         <Route path="/enhanced-work-life" element={React.createElement(React.lazy(() => import('@/examples/EnhancedWorkLifeExample').then(m => ({ default: m.EnhancedWorkLifeExample }))))} />
-=======
-                        <Route path="/performance-demo" element={<PerformanceDemo />} />
-                        <Route path="/ai-personalization" element={<AIPersonalizationDemo />} />
-                        <Route path="/security-demo" element={<SecuritySystemDemo />} />
-                        <Route path="/secure-forms" element={<SecureFormsDemo />} />
-                        <Route path="/advanced-security" element={<AdvancedSecurityDemo />} />
-                        <Route path="/testing-demo" element={<ComprehensiveTestingDemo />} />
-                        <Route path="/testing-summary" element={<TestingFrameworkSummary />} />
->>>>>>> 815729df
+
                       </Routes>
                     </main>
                     
